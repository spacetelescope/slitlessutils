import os

<<<<<<< HEAD
from astropy.io import fits
from astropy.stats import SigmaClip
=======
>>>>>>> b6968fe3
import numpy as np
from astropy.io import SigmaClip, fits

from .....config import SUFFIXES, Config
from .....info import __code__
from .....logger import LOGGER
from ....tables import PDTFile
from ....utilities import headers
from ...module import Module
from .boxcar import boxcar
from .contamination import Contamination
from .spectraltable import SpectralTable


class Single(Module):
    """
    Module to implement single-ended extraction, which is capable of
    the Horne (1986) optimal approach.

    inherits from `su.core.modules.Module`

    Parameters
    ----------
    extorders : str, or iterable
       The name of the spectral orders to subtract.  This is likely a scalar
       string, but could be an iterable of strings to extract multiple
       spectral orders.

    savecont : bool, optional
       A flag to save the contamination.  Default is False

    nsigmaclip : int, float, or 2-element iterable, optional
       The number of sigma to clip bad pixels.  If this is a scalar value,
       then it represents the low/high thresholds.  If this is a 2-element
       iterable, then the two values are for independent low/high
       (respectively) values.  See also `astropy.stats.SigmaClip()`
       Default is 3.

    maxiters : int, optional
       The maximum number in the sigma clipping.  See also
       `astropy.stats.SigmaClip()` Default is 10.

    root : str, optional
        The output fits file root name, which is the primary output of 1d
        spectra.  If this is set to None, then "slitlessutils" is used and
        hence will be overwritten following subsequent runs, so it is advised
        to set this.  Default is None.

    outpath : str, optional
        A path where output products will be written.  If set to None or
        invalid, then CWD will be used.  If set to valid str, then path
        will be created (if possible), then used.  If still not valid, then
        will use CWD.  Default is None.

    writecsv : bool, optional
        Flag to write light-weight boolean files.  Default is True.

    kwargs : dict, optional
       Dictionary of additional arguments passed to `su.core.modules.Module`

    Notes
    -----
    The canonical Horne (1986) approach is very tricky to implement for
    WFSS data, as there are many sums over the cross dispersion profile.
    But many WFSS instruments have a cross-dispersion profile that is
    not parallel to either the x- or y-axes, or even has many twists
    and turns.  Therefore those sums can be tedious to define, let alone
    compute.  This approach is conceptually similar, but framed differently.

    Example
    -------
    The main entry point is through the `__call__()` method in the `Module`
    parent class.

    >>> import slitlessutils as su  # doctest: +SKIP
    >>> ext = su.modules.Single('+1', mskorders=None, root=ROOT)  # doctest: +SKIP
    >>> res = ext(data,sources)  # doctest: +SKIP

    """

    DESCRIPTION = 'Extracting (single)'

    DTYPE = [('lamb', np.float32),
             ('flam', np.float32),
             ('func', np.float32),
             ('cont', np.float32),
             ('npix', np.uint16)]

    FILETYPE = '1d spectra'

    def __init__(self, extorders, mskorders='all', savecont=False, root=None,
                 outpath=None, writecsv=True, nsigmaclip=3, maxiters=10,
                 **kwargs):
        Module.__init__(self, self.extract, postfunc=self._combine, **kwargs)

        # self.extorders=as_iterable(extorders)
        # specify the orders
        self.extorders = self.as_set(extorders)
        self.mskorders = self.as_set(mskorders)
        if self.extorders.intersection(self.mskorders):
            msg = 'Masking an extraction order is not ok'
            LOGGER.warning(msg)
            raise RuntimeError(msg)

        # set up for the contamination
        self.contamination = Contamination(mskorders)
        self.savecont = savecont

        # for sigma-clipping of the data
        if isinstance(nsigmaclip, (int, float)):
            self.clipper = SigmaClip(sigma=nsigmaclip, maxiters=maxiters)
        else:
            self.clipper = None

        # set output file path
        self.outpath = self.set_outpath(outpath)
        self.writecsv = writecsv
        if self.writecsv:
            self.csvpath = self.outpath + 'CSVFILES' + os.sep
            if not os.path.exists(self.csvpath):
                try:
                    os.mkdir(self.csvpath)
                except FileNotFoundError:
                    LOGGER.warning(f'Cannot make CSVPATH {self.csvpath},'
                                   ' so no CSV files will be written')
                    self.writecsv = False
                    self.csvpath = None

        # output file names
        if root is None:
            root = __code__
        self.filename = os.path.join(self.outpath, f"{root}_{SUFFIXES[self.FILETYPE]}.fits")

        if self.savecont:
            msg = "no support to write contamination images yet"
            LOGGER.warning(msg)
            # self.savecont = False

    @staticmethod
    def set_outpath(path):
        """
        Static method to implement rules for setting output path.

        The rules are:
        1) if path is not a valid string, then use CWD
        2) if path is valid string then
            a) if path is an existing path
                i) if path is writable, then return that
                ii) if path is not writable, then return CWD
            b) if path is not an existing path try making the dir.
                i) if can make, then return that
                ii) if cannot make, then return CWD

        Parameters
        ----------
        path : str
            Path to consider as the output path

        Returns
        -------
        outpath : str
            A qualified, valid path
        """

        outpath = os.getcwd()
        if isinstance(path, str):
            if os.path.isdir(path):
                if os.access(path, os.W_OK):
                    # if here, then has valid data type and a writable path
                    outpath = path
            else:
                # passed a str, but not a valid path.  try making the dir?
                try:
                    os.mkdir(path)
                    outpath = path
                except FileNotFoundError:
                    pass
        if outpath[-1] != os.sep:
            outpath += os.sep

        return outpath

    def _combine(self, results, data, sources, **kwargs):
        """
        Method to aggregate the spectra for each source from the separate
        WFSS exposures.

        Parameters
        ----------
        spectra : dict
            A dictionary of `SpectralTable` objects, one for each source

        data : `su.core.wfss.WFSSCollection`
            The collection of WFSS images

        sources : `su.core.sources.SourceColection`
            The collection of sources

        Notes
        -----
        This is likely not to be directly called.
        """

        LOGGER.info("Combining the 1d spectra")

        # stuff for the output data
        prekwargs = {'filetype': (self.FILETYPE, 'contents of this file'),
                     'exttype': ('single', 'method for extraction'),
                     'savecont': (self.savecont, 'Was contamination saved?')}

        # grab the default extraction parameters
        defpars = data.get_parameters()

        # get the flux funits
        config = Config()

        # make an output structure
        hdul = fits.HDUList()

        # make a primary header and fill it with useful info
        phdu = fits.PrimaryHDU()
        headers.add_preamble(phdu.header, **prekwargs)  # basic preamble
        headers.add_software_log(phdu.header)           # software props
        data.update_header(phdu.header)                 # WFSS image props
        sources.update_header(phdu.header)              # source props
        config.update_header(phdu.header)               # global config info
        self.contamination.update_header(phdu.header)   # contamination prop

        # if there is a sigma clipper
        phdu.header.set('SIGCLIP', value=bool(self.clipper),
                        comment='Sigma-clip weighting?')
        if phdu.header['SIGCLIP']:
            phdu.header.set('NSIGMA', value=self.clipper.sigma,
                            comment='number of sigma for clipping')
            phdu.header.set('MAXITER', value=self.clipper.maxiters,
                            comment='maximum number of iterations')
        headers.add_stanza(phdu.header, 'Spectral Combination',
                           before='SIGCLIP')
        super().update_header(phdu.header)            # about the CPU settings

        # add to the HDUList
        hdul.append(phdu)

        # now process each object
        for segid, source in sources.items():

            # set the spectral extraction parameters
            pars = defpars.update_pars(source[0])

            # get all the spectra for this object
            spectra = SpectralTable(segid)
            for result in results:
                if segid in result:
                    spectra += result[segid]

            # combine it
            spectrum = spectra.combine(pars, clipper=self.clipper)

            # update the source
            source[0].sed.reset(spectrum.get('wave'),
                                spectrum.get('flam'),
                                func=spectrum.get('func'),
                                cont=spectrum.get('cont'),
                                npix=spectrum.get('npix'))

            # write out 1d SEDs?
            if self.writecsv:
                source.write_seds(filetype='csv', path=self.csvpath)

            # store source in the OUTPUT file
            hdul.append(source.as_HDU())

        # get basename of output file
        LOGGER.info(f'Writing: {self.filename}')
        hdul.writeto(self.filename, overwrite=True)

    @staticmethod
    def apply_bitmask(dqa, *args, bitmask=None):
        """
        Staticmethod to remove elements which have bad values in the data
        quality arrays (DQAs).

        Parameters
        ----------
        dqa : `np.ndarray`
            the data quality array as a np array

        *args : tuple of `np.ndarray`s
            the data to remove the bad pixels from

        bitmask : int or None
            The bitmask to consider bad pixels.  If None, then no flagging is done.
            Default is None.

        Returns
        -------
        outs : a tuple of lists of the same datatype as the *args
        """

        if bitmask:
            g = np.where(np.bitwise_and(dqa, bitmask) == 0)[0]
            if g.size > 0:
                out = tuple(a[g] for a in args)
            else:
                LOGGER.warning(f'Bitmask ({bitmask}) removes all pixels')
                out = tuple(np.empty(0, dtype=a.dtype) for a in args)
            if len(args) == 1:
                out = out[0]
            return out
        else:
            return args

    def extract(self, data, sources, **kwargs):
        """
        Method to do the single-ended spectral extraction

        Parameters
        ----------
        data : `su.core.wfss.WFSS`
            A WFSS image to extract

        sources : `su.core.sources.SourceColection`
            The collection of sources

        cartesian : bool, optional
            Flag that extraction should be exactly along pixel rows/columns.
            This is the behavior of aXe.  Default is True

        profile : str, optional
            Reset the cross dispersion weights.  Can be:

            'forward': use the forward model
            'uniform': use a uniform/flat cross dispersion profile, which is
                effectively just a box-extraction
            'data': use the WFSS data as the profile, which is
                effectively the Horne 1986 setting without the wavelength-
                dependent smoothing

            Default is 'forward'

        Returns
        -------
        spectra : `SpectralTable`
            The measurements for all the spectra for this source and is passed to `self._combine`

        Notes
        -----
        This is likely not to be directly called.

        """

        # get the defaults

        # sort out the extraction mode
        extmode = kwargs.get('extmode', 'boxcar').lower()

        # get the profile for horne?
        # profile = kwargs.get('profile', 'uniform')

        # padding for the contamination models
        padx = kwargs.get('padx', (5, 5))
        pady = kwargs.get('pady', (5, 5))
        width = kwargs.get('width', 5)

        # create a data structure to hold the results
        spectra = {segid: SpectralTable(segid) for segid in sources.keys()}

        # contamination image
        if self.savecont:
            chdul = fits.HDUList()
            phdr = fits.PrimaryHDU()

            LOGGER.debug("add stuff to contam images' primary headers")
            chdul.append(phdr)

        # open the PDT for reading
        with PDTFile(data, path=self.path, mode='r') as h5:

            for detname, detdata in data.items():
                # load the tables and configuration
                h5.load_detector(detname)
                cfg = detdata.config

                # load the data
                sci, unc, dqa = detdata.readimages()

                # get the flat field
                flatfield = detdata.config.load_flatfield(**kwargs)

                # initialize the contamination modeling
                self.contamination.make_model(sources, h5)

                # process each order
                orders = self.extorders if self.extorders else detdata.orders
                for ordname in orders:
                    h5.load_order(ordname)
                    order = cfg[ordname]

                    # process each source
                    for segid, source in sources.items():

                        odt = h5.load_odt(source)
                        if odt:
                            # get the extraction parameters
                            # pars = defpars.update_pars(source[0])

                            # do a contmaination if requested
                            if self.contamination:
                                # get bounding box
                                x0, x1, y0, y1 = odt.bounding_box(dx=padx,
                                                                  dy=pady)

                                # get the contam data
                                chdu = self.contamination(segid, ordname,
                                                          h5, sources,
                                                          detdata, flatfield,
                                                          bbx=(x0, x1), bby=(y0, y1))

                                if self.savecont:
                                    chdul.append(chdu)

                                # get the offsets in the contamination image
                                # xoff = -chdu.header.get('LTV1', 0)
                                # yoff = -chdu.header.get('LTV2', 0)

                            if extmode == 'boxcar':
                                spectrum = boxcar(source, detdata, sci, unc, dqa, flatfield, order,
                                                  odt, width=width)

                                spectra[segid] += spectrum

                            elif extmode == 'horne':
                                raise NotImplementedError

        if self.savecont:
            chdul.writeto(f'{data.dataset}_cont.fits', overwrite=True)

        return spectra<|MERGE_RESOLUTION|>--- conflicted
+++ resolved
@@ -1,10 +1,7 @@
 import os
 
-<<<<<<< HEAD
 from astropy.io import fits
 from astropy.stats import SigmaClip
-=======
->>>>>>> b6968fe3
 import numpy as np
 from astropy.io import SigmaClip, fits
 
