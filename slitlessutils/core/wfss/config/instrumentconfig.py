--- conflicted
+++ resolved
@@ -1,20 +1,12 @@
-<<<<<<< HEAD
-from astropy.io import fits
-from dataclasses import dataclass
-from datetime import datetime
-import numpy as np
-import os
-=======
 import os
 from dataclasses import dataclass
 from datetime import datetime
 
+from astropy.io import fits
 import numpy as np
 import pypolyclip
->>>>>>> b2dc10b6
 import pysiaf
 import yaml
-from astropy.io import fits
 
 from ....config import Config
 from ...utilities import headers
@@ -573,34 +565,6 @@
         for i, s in enumerate(slices):
             lam[s] = i
 
-<<<<<<< HEAD
-=======
-        # clip against the pixel grid
-        # x, y, area, indices = pypolyclip.multi(xg, yg, self.naxis)
-        #
-        # create wavelength indices
-        # lam=np.zeros_like(x,dtype=np.uint16)
-        #
-        # decompose as wavelength indices
-        # if x.any():
-        #    pi0=indices[:-1]
-        #    pi1=indices[+1:]
-        #    gi=np.where(i1 != i0)[0]
-        #    for g,i0,i1 in zip(gi,pi0,pi1):
-        #        lam[i0:i1]=g
-
-        # n=len(x)
-        # if n:
-        #    i0=indices[0:-1]
-        #    i1=indices[1:]
-        #    gg=np.where(i1 != i0)[0]
-        #    lam=np.empty(n,dtype=lamtype)
-        #    for g,a,b in zip(gg,i0[gg],i1[gg]):
-        #        lam[a:b]=g
-        # else:
-        #    lam=np.empty(shape=(0,),dtype=lamtype)
-
->>>>>>> b2dc10b6
         return x, y, lam, area
 
 
